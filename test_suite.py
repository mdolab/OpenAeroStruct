--- conflicted
+++ resolved
@@ -322,11 +322,7 @@
             OAS_prob.run()
             prob = OAS_prob.prob
 
-<<<<<<< HEAD
             self.assertAlmostEqual(prob['wing.structural_weight'], 1154.4491377169238, places=2)
-=======
-            self.assertAlmostEqual(prob['wing.structural_weight'], 1154.4491377169227, places=2)
->>>>>>> b80aa396
 
     def test_struct_optimization_symmetry(self):
         OAS_prob = OASProblem({'type' : 'struct',
@@ -341,15 +337,9 @@
 
         OAS_prob.setup()
 
-<<<<<<< HEAD
         OAS_prob.run()
         prob = OAS_prob.prob
         self.assertAlmostEqual(prob['wing.structural_weight'], 1144.8503583047038, places=2)
-=======
-            OAS_prob.run()
-            prob = OAS_prob.prob
-            self.assertAlmostEqual(prob['wing.structural_weight'], 1144.850358304705, places=2)
->>>>>>> b80aa396
 
     if fortran_flag:
         def test_struct_optimization_symmetry_exact(self):
@@ -368,11 +358,7 @@
 
             OAS_prob.run()
             prob = OAS_prob.prob
-<<<<<<< HEAD
             self.assertAlmostEqual(prob['wing.structural_weight'], 1132.0650209475402, places=2)
-=======
-            self.assertAlmostEqual(prob['wing.structural_weight'], 1132.0650209475411, places=2)
->>>>>>> b80aa396
 
 
 class TestAeroStruct(unittest.TestCase):
@@ -396,16 +382,11 @@
         OAS_prob.setup()
         OAS_prob.run()
         prob = OAS_prob.prob
-<<<<<<< HEAD
+
         self.assertAlmostEqual(prob['wing_perf.CL'], 0.6587983088529461, places=5)
         self.assertAlmostEqual(prob['wing_perf.failure'], 0.13694402690795321, places=5)
         self.assertAlmostEqual(prob['fuelburn'], 55565.087226705218, places=2)
         self.assertAlmostEqual(prob['CM'][1], -1.8300294544356677, places=2)
-=======
-        self.assertAlmostEqual(prob['wing_perf.CL'], 0.65879857690485188)
-        self.assertAlmostEqual(prob['wing_perf.failure'], 0.13694402507985551, places=5)
-        self.assertAlmostEqual(prob['fuelburn'], 55565.087861152671, places=2)
->>>>>>> b80aa396
 
     def test_aerostruct_analysis_symmetry(self):
         OAS_prob = OASProblem({'type' : 'aerostruct',
@@ -420,17 +401,11 @@
         OAS_prob.setup()
         OAS_prob.run()
         prob = OAS_prob.prob
-<<<<<<< HEAD
+
         self.assertAlmostEqual(prob['wing_perf.CL'], 0.69060502679333224, places=5)
         self.assertAlmostEqual(prob['wing_perf.failure'], 0.064535555449504969, places=5)
         self.assertAlmostEqual(prob['fuelburn'], 57109.065516474155, places=1)
         self.assertAlmostEqual(prob['CM'][1], -1.8818795614667052, places=2)
-
-=======
-        self.assertAlmostEqual(prob['wing_perf.CL'], 0.69060515847607795)
-        self.assertAlmostEqual(prob['wing_perf.failure'], 0.064535343739351464, places=5)
-        self.assertAlmostEqual(prob['fuelburn'], 57109.06699617429, places=2)
->>>>>>> b80aa396
 
     def test_aerostruct_analysis_symmetry_deriv(self):
         OAS_prob = OASProblem({'type' : 'aerostruct',
@@ -500,11 +475,8 @@
 
             OAS_prob.run()
             prob = OAS_prob.prob
-<<<<<<< HEAD
+
             self.assertAlmostEqual(prob['fuelburn'], 96889.255792361335, places=0)
-=======
-            self.assertAlmostEqual(prob['fuelburn'], 96889.255792405791, places=0)
->>>>>>> b80aa396
             self.assertAlmostEqual(prob['wing_perf.failure'], 0., places=4)
             self.assertAlmostEqual(prob['CM'][1], -1.3935667518160293, places=2)
 
@@ -535,11 +507,8 @@
 
             OAS_prob.run()
             prob = OAS_prob.prob
-<<<<<<< HEAD
+
             self.assertAlmostEqual(prob['fuelburn'], 96074.934265520889, places=0)
-=======
-            self.assertAlmostEqual(prob['fuelburn'], 96074.934265601769, places=0)
->>>>>>> b80aa396
             self.assertAlmostEqual(prob['wing_perf.failure'], 0, places=5)
 
     if fortran_flag:
@@ -579,11 +548,8 @@
 
             OAS_prob.run()
             prob = OAS_prob.prob
-<<<<<<< HEAD
+
             self.assertAlmostEqual(prob['fuelburn'], 253082.26228470812, places=1)
-=======
-            self.assertAlmostEqual(prob['fuelburn'], 231379.34720603164, places=1)
->>>>>>> b80aa396
             self.assertAlmostEqual(prob['wing_perf.failure'], 0, places=5)
 
 
