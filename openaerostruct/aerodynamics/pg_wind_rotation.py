import numpy as np

import openmdao.api as om


class RotateToWindFrame(om.ExplicitComponent):
    """
    Rotate the VLM Geometry from the standard aerodynamic to the wind frame.
    In the wind frame the freestream will be along the x-axis.

    This transformation is given by the following rotation matrix:

    | x_wind |   | cosb*cosa, -sinb, cosb*sina |   | x_aero |
    | y_wind | = | sinb*cosa,  cosb, sinb*sina | . | y_aero |
    | z_wind |   | -sina,         0,      cosa |   | z_aero |


    Where "a" is the angle of attack and "b" is the sideslip angle.

    Parameters
    ----------
    def_mesh[nx, ny, 3] : numpy array
        Array defining the nodal coordinates of the lifting surface in aero
        frame.
    bound_vecs[num_eval_points, 3] : numpy array
        The vectors representing the bound vortices for each panel in the
        problem.
        This array contains points for all lifting surfaces in the problem.
    coll_pts[num_eval_points, 3] : numpy array
        The xyz coordinates of the collocation points used in the VLM analysis.
        This array contains points for all lifting surfaces in the problem.
    force_pts[num_eval_points, 3] : numpy array
        The xyz coordinates of the force points used in the VLM analysis.
        We evaluate the velocity of the air at these points to get the sectional
        forces acting on the panel. This includes both the freestream and the
        induced velocity acting at these points.
        This array contains points for all lifting surfaces in the problem.
    normals[nx-1, ny-1, 3] : numpy array
        The normal vector for each panel in aero frame, computed as the cross of
        the two diagonals from the mesh points.
    rotational_velocities[num_eval_points, 3] : numpy array
        The rotated freestream velocities at each evaluation point for all
        lifting surfaces.
        This array contains points for all lifting surfaces in the problem.
    alpha : float
        Angle of attack in degrees.
    beta : float
        Sideslip angle in degrees.

    Returns
    -------
    def_mesh_w_frame[nx, ny, 3] : numpy array
        Array defining the nodal coordinates of the lifting surface in wind
        frame.
    bound_vecs_w_frame[num_eval_points, 3] : numpy array
        Bound points for the horseshoe vortices in wind frame.
    coll_pts_w_frame[num_eval_points, 3] : numpy array
        Collocation points on the 3/4 chord line where the flow tangency
        condition is satisfed in wind frame.
    force_pts_w_frame[num_eval_points, 3] : numpy array
        Force pts in wind frame.
    normals_w_frame[nx-1, ny-1, 3] : numpy array
        The normal vector for each panel in wind frame.
    rotational_velocities_w_frame[num_eval_points, 3] : numpy array
        Velocity component at collecation points due to rotational velocity in
        wind frame.
    """

    def initialize(self):
        self.options.declare("surfaces", types=list)
        self.options.declare(
            "rotational", False, types=bool, desc="Set to True to turn on support for computing angular velocities"
        )

    def setup(self):
        surfaces = self.options["surfaces"]
        rotational = self.options["rotational"]

        # Loop through all the surfaces to determine the total number
        # of evaluation points.
        num_eval_points = 0
        for surface in surfaces:
            mesh = surface["mesh"]
            nx = mesh.shape[0]
            ny = mesh.shape[1]

            num_eval_points += (nx - 1) * (ny - 1)

        self.add_input("alpha", val=0.0, units="rad", tags=["mphys_input"])
        self.add_input("beta", val=0.0, units="rad", tags=["mphys_input"])
        self.add_input("coll_pts", shape=(num_eval_points, 3), units="m")
        self.add_input("force_pts", shape=(num_eval_points, 3), units="m")
        self.add_input("bound_vecs", shape=(num_eval_points, 3), units="m")

        self.add_output("coll_pts_w_frame", shape=(num_eval_points, 3), units="m")
        self.add_output("force_pts_w_frame", shape=(num_eval_points, 3), units="m")
        self.add_output("bound_vecs_w_frame", shape=(num_eval_points, 3), units="m")

        if rotational:
            self.add_input("rotational_velocities", shape=(num_eval_points, 3), units="m/s")
            self.add_output("rotational_velocities_w_frame", shape=(num_eval_points, 3), units="m/s")

        for surface in surfaces:
            mesh = surface["mesh"]
            nx = mesh.shape[0]
            ny = mesh.shape[1]
            name = surface["name"]

            mesh_name = "{}_def_mesh".format(name)
            self.add_input(mesh_name, shape=(nx, ny, 3), units="m")

            normals_name = "{}_normals".format(name)
            self.add_input(normals_name, shape=(nx - 1, ny - 1, 3))

            mesh_name = "{}_def_mesh_w_frame".format(name)
            self.add_output(mesh_name, shape=(nx, ny, 3), units="m")

            normals_name = "{}_normals_w_frame".format(name)
            self.add_output(normals_name, shape=(nx - 1, ny - 1, 3))

        # We'll compute all of sensitivities associated with angle of attack and
        # sideslip number through complex-step. Since it's a scalar this is
        # pretty cheap.
        self.declare_partials("*", "alpha", method="cs")
        self.declare_partials("*", "beta", method="cs")
        self.set_check_partial_options(wrt=["alpha", "beta"], method="fd", step=1e-8)

        row = np.array([0, 0, 0, 1, 1, 1, 2, 2, 2])
        col = np.array([0, 1, 2, 0, 1, 2, 0, 1, 2])

        rows = np.tile(row, num_eval_points) + np.repeat(3 * np.arange(num_eval_points), 9)
        cols = np.tile(col, num_eval_points) + np.repeat(3 * np.arange(num_eval_points), 9)

        self.declare_partials("coll_pts_w_frame", "coll_pts", rows=rows, cols=cols)
        self.declare_partials("force_pts_w_frame", "force_pts", rows=rows, cols=cols)
        self.declare_partials("bound_vecs_w_frame", "bound_vecs", rows=rows, cols=cols)

        if rotational:
            self.declare_partials("rotational_velocities_w_frame", "rotational_velocities", rows=rows, cols=cols)

        for surface in surfaces:
            mesh = surface["mesh"]
            nx = mesh.shape[0]
            ny = mesh.shape[1]
            name = surface["name"]

            nn = (nx - 1) * (ny - 1)
            rows = np.tile(row, nn) + np.repeat(3 * np.arange(nn), 9)
            cols = np.tile(col, nn) + np.repeat(3 * np.arange(nn), 9)

            wrt_name = "{}_normals".format(name)
            of_name = "{}_normals_w_frame".format(name)
            self.declare_partials(of_name, wrt_name, rows=rows, cols=cols)

            nn = nx * ny
            rows = np.tile(row, nn) + np.repeat(3 * np.arange(nn), 9)
            cols = np.tile(col, nn) + np.repeat(3 * np.arange(nn), 9)

            wrt_name = "{}_def_mesh".format(name)
            of_name = "{}_def_mesh_w_frame".format(name)
            self.declare_partials(of_name, wrt_name, rows=rows, cols=cols)

    def compute(self, inputs, outputs):
        rotational = self.options["rotational"]

        alpha = inputs["alpha"]
        beta = inputs["beta"]

<<<<<<< HEAD
        cosa = np.cos(alpha.item())
        sina = np.sin(alpha.item())
        cosb = np.cos(beta.item())
        sinb = np.sin(beta.item())
=======
        cosa = np.cos(alpha).item()
        sina = np.sin(alpha).item()
        cosb = np.cos(beta).item()
        sinb = np.sin(beta).item()
>>>>>>> 38f07ea8

        # Define aero->wind rotation matrix
        Tw = np.array(
            [[cosb * cosa, -sinb, cosb * sina], [sinb * cosa, cosb, sinb * sina], [-sina, 0, cosa]], alpha.dtype
        )

        # Use einsum for fast vectorized matrix multiplication
        outputs["bound_vecs_w_frame"] = np.einsum("lk,jk->jl", Tw, inputs["bound_vecs"])
        outputs["coll_pts_w_frame"] = np.einsum("lk,jk->jl", Tw, inputs["coll_pts"])
        outputs["force_pts_w_frame"] = np.einsum("lk,jk->jl", Tw, inputs["force_pts"])

        if rotational:
            outputs["rotational_velocities_w_frame"] = np.einsum("lk,jk->jl", Tw, inputs["rotational_velocities"])

        for surface in self.options["surfaces"]:
            name = surface["name"]

            wrt_name = "{}_def_mesh".format(name)
            of_name = "{}_def_mesh_w_frame".format(name)
            outputs[of_name] = np.einsum("lk,ijk->ijl", Tw, inputs[wrt_name])

            wrt_name = "{}_normals".format(name)
            of_name = "{}_normals_w_frame".format(name)
            outputs[of_name] = np.einsum("lk,ijk->ijl", Tw, inputs[wrt_name])

    def compute_partials(self, inputs, partials):
        rotational = self.options["rotational"]
        alpha = inputs["alpha"]
        beta = inputs["beta"]

<<<<<<< HEAD
        cosa = np.cos(alpha.item())
        sina = np.sin(alpha.item())
        cosb = np.cos(beta.item())
        sinb = np.sin(beta.item())
=======
        cosa = np.cos(alpha).item()
        sina = np.sin(alpha).item()
        cosb = np.cos(beta).item()
        sinb = np.sin(beta).item()
>>>>>>> 38f07ea8

        num_eval_pts = inputs["bound_vecs"].shape[0]

        # Define aero->wind rotation matrix
        Tw = np.array(
            [[cosb * cosa, -sinb, cosb * sina], [sinb * cosa, cosb, sinb * sina], [-sina, 0, cosa]], alpha.dtype
        ).flatten()

        partials["coll_pts_w_frame", "coll_pts"] = np.tile(Tw, num_eval_pts)
        partials["force_pts_w_frame", "force_pts"] = np.tile(Tw, num_eval_pts)
        partials["bound_vecs_w_frame", "bound_vecs"] = np.tile(Tw, num_eval_pts)

        if rotational:
            partials["rotational_velocities_w_frame", "rotational_velocities"] = np.tile(Tw, num_eval_pts)

        for surface in self.options["surfaces"]:
            mesh = surface["mesh"]
            nx = mesh.shape[0]
            ny = mesh.shape[1]
            name = surface["name"]

            wrt_name = "{}_normals".format(name)
            of_name = "{}_normals_w_frame".format(name)
            nn = (nx - 1) * (ny - 1)
            partials[of_name, wrt_name] = np.tile(Tw, nn)

            wrt_name = "{}_def_mesh".format(name)
            of_name = "{}_def_mesh_w_frame".format(name)
            nn = nx * ny
            partials[of_name, wrt_name] = np.tile(Tw, nn)


class RotateFromWindFrame(om.ExplicitComponent):
    """
    Rotate the aerodynamic sectional and nodal force vectors from the wind to
    the standard aerodynamic frame. This is the reverse operation of the
    RotateToWindFrame component.

    This transformation is given by the following rotation matrix:

    | F_x_aero |   | cosb*cosa, sinb*cosa, -sina |   | F_x_wind |
    | F_y_aero | = | -sinb,          cosb,     0 | . | F_y_wind |
    | F_z_aero |   | cosb*sina, sinb*sina,  cosa |   | F_z_wind |


    Where "a" is the angle of attack and "b" is the sideslip angle.

    Parameters
    ----------
    sec_forces_w_frame[nx-1, ny-1, 3] : numpy array
        Force vectors on each panel (lattice) in wind frame.

    alpha : float
        Angle of attack in degrees.
    beta : float
        Sideslip angle in degrees.

    Returns
    -------
    sec_forces[nx-1, ny-1, 3] : numpy array
        Force vectors on each panel (lattice) in aero frame.
    """

    def initialize(self):
        self.options.declare("surfaces", types=list)

    def setup(self):
        self.add_input("alpha", val=0.0, units="rad", tags=["mphys_input"])
        self.add_input("beta", val=0.0, units="rad", tags=["mphys_input"])

        # We'll compute all of sensitivities associated with angle of attack and
        # sideslip number through complex-step. Since it's a scalar this is
        # pretty cheap.
        self.declare_partials("*", "alpha", method="cs")
        self.declare_partials("*", "beta", method="cs")
        self.set_check_partial_options(wrt=["alpha", "beta"], method="fd", step=1e-8)

        for surface in self.options["surfaces"]:
            mesh = surface["mesh"]
            nx = mesh.shape[0]
            ny = mesh.shape[1]
            name = surface["name"]

            wrt_name = "{}_sec_forces_w_frame".format(name)
            of_name = "{}_sec_forces".format(name)

            self.add_input(wrt_name, val=np.zeros((nx - 1, ny - 1, 3)), units="N")
            self.add_output(of_name, val=np.zeros((nx - 1, ny - 1, 3)), units="N", tags=["mphys_coupling"])

            row = np.array([0, 0, 0, 1, 1, 1, 2, 2, 2])
            col = np.array([0, 1, 2, 0, 1, 2, 0, 1, 2])

            nn = (nx - 1) * (ny - 1)
            rows = np.tile(row, nn) + np.repeat(3 * np.arange(nn), 9)
            cols = np.tile(col, nn) + np.repeat(3 * np.arange(nn), 9)

            self.declare_partials(of_name, wrt_name, rows=rows, cols=cols)

    def compute(self, inputs, outputs):
        alpha = inputs["alpha"]
        beta = inputs["beta"]

<<<<<<< HEAD
        cosa = np.cos(alpha.item())
        sina = np.sin(alpha.item())
        cosb = np.cos(beta.item())
        sinb = np.sin(beta.item())
=======
        cosa = np.cos(alpha).item()
        sina = np.sin(alpha).item()
        cosb = np.cos(beta).item()
        sinb = np.sin(beta).item()
>>>>>>> 38f07ea8

        # Define aero->wind rotation matrix
        # wind->aero rotation matrix is given by transpose
        Tw = np.array(
            [[cosb * cosa, -sinb, cosb * sina], [sinb * cosa, cosb, sinb * sina], [-sina, 0, cosa]], alpha.dtype
        ).T

        # Use einsum for fast vectorized matrix multiplication
        for surface in self.options["surfaces"]:
            name = surface["name"]
            wrt_name = "{}_sec_forces_w_frame".format(name)
            of_name = "{}_sec_forces".format(name)

            outputs[of_name] = np.einsum("lk,ijk->ijl", Tw, inputs[wrt_name])

    def compute_partials(self, inputs, partials):
        alpha = inputs["alpha"]
        beta = inputs["beta"]

<<<<<<< HEAD
        cosa = np.cos(alpha.item())
        sina = np.sin(alpha.item())
        cosb = np.cos(beta.item())
        sinb = np.sin(beta.item())
=======
        cosa = np.cos(alpha).item()
        sina = np.sin(alpha).item()
        cosb = np.cos(beta).item()
        sinb = np.sin(beta).item()
>>>>>>> 38f07ea8

        # Define aero->wind rotation matrix
        Tw = np.array(
            [[cosb * cosa, -sinb, cosb * sina], [sinb * cosa, cosb, sinb * sina], [-sina, 0, cosa]], alpha.dtype
        ).T.flatten()

        for surface in self.options["surfaces"]:
            mesh = surface["mesh"]
            nx = mesh.shape[0]
            ny = mesh.shape[1]
            name = surface["name"]

            wrt_name = "{}_sec_forces_w_frame".format(name)
            of_name = "{}_sec_forces".format(name)

            nn = (nx - 1) * (ny - 1)
            partials[of_name, wrt_name] = np.tile(Tw, nn)
<|MERGE_RESOLUTION|>--- conflicted
+++ resolved
@@ -1,380 +1,352 @@
-import numpy as np
-
-import openmdao.api as om
-
-
-class RotateToWindFrame(om.ExplicitComponent):
-    """
-    Rotate the VLM Geometry from the standard aerodynamic to the wind frame.
-    In the wind frame the freestream will be along the x-axis.
-
-    This transformation is given by the following rotation matrix:
-
-    | x_wind |   | cosb*cosa, -sinb, cosb*sina |   | x_aero |
-    | y_wind | = | sinb*cosa,  cosb, sinb*sina | . | y_aero |
-    | z_wind |   | -sina,         0,      cosa |   | z_aero |
-
-
-    Where "a" is the angle of attack and "b" is the sideslip angle.
-
-    Parameters
-    ----------
-    def_mesh[nx, ny, 3] : numpy array
-        Array defining the nodal coordinates of the lifting surface in aero
-        frame.
-    bound_vecs[num_eval_points, 3] : numpy array
-        The vectors representing the bound vortices for each panel in the
-        problem.
-        This array contains points for all lifting surfaces in the problem.
-    coll_pts[num_eval_points, 3] : numpy array
-        The xyz coordinates of the collocation points used in the VLM analysis.
-        This array contains points for all lifting surfaces in the problem.
-    force_pts[num_eval_points, 3] : numpy array
-        The xyz coordinates of the force points used in the VLM analysis.
-        We evaluate the velocity of the air at these points to get the sectional
-        forces acting on the panel. This includes both the freestream and the
-        induced velocity acting at these points.
-        This array contains points for all lifting surfaces in the problem.
-    normals[nx-1, ny-1, 3] : numpy array
-        The normal vector for each panel in aero frame, computed as the cross of
-        the two diagonals from the mesh points.
-    rotational_velocities[num_eval_points, 3] : numpy array
-        The rotated freestream velocities at each evaluation point for all
-        lifting surfaces.
-        This array contains points for all lifting surfaces in the problem.
-    alpha : float
-        Angle of attack in degrees.
-    beta : float
-        Sideslip angle in degrees.
-
-    Returns
-    -------
-    def_mesh_w_frame[nx, ny, 3] : numpy array
-        Array defining the nodal coordinates of the lifting surface in wind
-        frame.
-    bound_vecs_w_frame[num_eval_points, 3] : numpy array
-        Bound points for the horseshoe vortices in wind frame.
-    coll_pts_w_frame[num_eval_points, 3] : numpy array
-        Collocation points on the 3/4 chord line where the flow tangency
-        condition is satisfed in wind frame.
-    force_pts_w_frame[num_eval_points, 3] : numpy array
-        Force pts in wind frame.
-    normals_w_frame[nx-1, ny-1, 3] : numpy array
-        The normal vector for each panel in wind frame.
-    rotational_velocities_w_frame[num_eval_points, 3] : numpy array
-        Velocity component at collecation points due to rotational velocity in
-        wind frame.
-    """
-
-    def initialize(self):
-        self.options.declare("surfaces", types=list)
-        self.options.declare(
-            "rotational", False, types=bool, desc="Set to True to turn on support for computing angular velocities"
-        )
-
-    def setup(self):
-        surfaces = self.options["surfaces"]
-        rotational = self.options["rotational"]
-
-        # Loop through all the surfaces to determine the total number
-        # of evaluation points.
-        num_eval_points = 0
-        for surface in surfaces:
-            mesh = surface["mesh"]
-            nx = mesh.shape[0]
-            ny = mesh.shape[1]
-
-            num_eval_points += (nx - 1) * (ny - 1)
-
-        self.add_input("alpha", val=0.0, units="rad", tags=["mphys_input"])
-        self.add_input("beta", val=0.0, units="rad", tags=["mphys_input"])
-        self.add_input("coll_pts", shape=(num_eval_points, 3), units="m")
-        self.add_input("force_pts", shape=(num_eval_points, 3), units="m")
-        self.add_input("bound_vecs", shape=(num_eval_points, 3), units="m")
-
-        self.add_output("coll_pts_w_frame", shape=(num_eval_points, 3), units="m")
-        self.add_output("force_pts_w_frame", shape=(num_eval_points, 3), units="m")
-        self.add_output("bound_vecs_w_frame", shape=(num_eval_points, 3), units="m")
-
-        if rotational:
-            self.add_input("rotational_velocities", shape=(num_eval_points, 3), units="m/s")
-            self.add_output("rotational_velocities_w_frame", shape=(num_eval_points, 3), units="m/s")
-
-        for surface in surfaces:
-            mesh = surface["mesh"]
-            nx = mesh.shape[0]
-            ny = mesh.shape[1]
-            name = surface["name"]
-
-            mesh_name = "{}_def_mesh".format(name)
-            self.add_input(mesh_name, shape=(nx, ny, 3), units="m")
-
-            normals_name = "{}_normals".format(name)
-            self.add_input(normals_name, shape=(nx - 1, ny - 1, 3))
-
-            mesh_name = "{}_def_mesh_w_frame".format(name)
-            self.add_output(mesh_name, shape=(nx, ny, 3), units="m")
-
-            normals_name = "{}_normals_w_frame".format(name)
-            self.add_output(normals_name, shape=(nx - 1, ny - 1, 3))
-
-        # We'll compute all of sensitivities associated with angle of attack and
-        # sideslip number through complex-step. Since it's a scalar this is
-        # pretty cheap.
-        self.declare_partials("*", "alpha", method="cs")
-        self.declare_partials("*", "beta", method="cs")
-        self.set_check_partial_options(wrt=["alpha", "beta"], method="fd", step=1e-8)
-
-        row = np.array([0, 0, 0, 1, 1, 1, 2, 2, 2])
-        col = np.array([0, 1, 2, 0, 1, 2, 0, 1, 2])
-
-        rows = np.tile(row, num_eval_points) + np.repeat(3 * np.arange(num_eval_points), 9)
-        cols = np.tile(col, num_eval_points) + np.repeat(3 * np.arange(num_eval_points), 9)
-
-        self.declare_partials("coll_pts_w_frame", "coll_pts", rows=rows, cols=cols)
-        self.declare_partials("force_pts_w_frame", "force_pts", rows=rows, cols=cols)
-        self.declare_partials("bound_vecs_w_frame", "bound_vecs", rows=rows, cols=cols)
-
-        if rotational:
-            self.declare_partials("rotational_velocities_w_frame", "rotational_velocities", rows=rows, cols=cols)
-
-        for surface in surfaces:
-            mesh = surface["mesh"]
-            nx = mesh.shape[0]
-            ny = mesh.shape[1]
-            name = surface["name"]
-
-            nn = (nx - 1) * (ny - 1)
-            rows = np.tile(row, nn) + np.repeat(3 * np.arange(nn), 9)
-            cols = np.tile(col, nn) + np.repeat(3 * np.arange(nn), 9)
-
-            wrt_name = "{}_normals".format(name)
-            of_name = "{}_normals_w_frame".format(name)
-            self.declare_partials(of_name, wrt_name, rows=rows, cols=cols)
-
-            nn = nx * ny
-            rows = np.tile(row, nn) + np.repeat(3 * np.arange(nn), 9)
-            cols = np.tile(col, nn) + np.repeat(3 * np.arange(nn), 9)
-
-            wrt_name = "{}_def_mesh".format(name)
-            of_name = "{}_def_mesh_w_frame".format(name)
-            self.declare_partials(of_name, wrt_name, rows=rows, cols=cols)
-
-    def compute(self, inputs, outputs):
-        rotational = self.options["rotational"]
-
-        alpha = inputs["alpha"]
-        beta = inputs["beta"]
-
-<<<<<<< HEAD
-        cosa = np.cos(alpha.item())
-        sina = np.sin(alpha.item())
-        cosb = np.cos(beta.item())
-        sinb = np.sin(beta.item())
-=======
-        cosa = np.cos(alpha).item()
-        sina = np.sin(alpha).item()
-        cosb = np.cos(beta).item()
-        sinb = np.sin(beta).item()
->>>>>>> 38f07ea8
-
-        # Define aero->wind rotation matrix
-        Tw = np.array(
-            [[cosb * cosa, -sinb, cosb * sina], [sinb * cosa, cosb, sinb * sina], [-sina, 0, cosa]], alpha.dtype
-        )
-
-        # Use einsum for fast vectorized matrix multiplication
-        outputs["bound_vecs_w_frame"] = np.einsum("lk,jk->jl", Tw, inputs["bound_vecs"])
-        outputs["coll_pts_w_frame"] = np.einsum("lk,jk->jl", Tw, inputs["coll_pts"])
-        outputs["force_pts_w_frame"] = np.einsum("lk,jk->jl", Tw, inputs["force_pts"])
-
-        if rotational:
-            outputs["rotational_velocities_w_frame"] = np.einsum("lk,jk->jl", Tw, inputs["rotational_velocities"])
-
-        for surface in self.options["surfaces"]:
-            name = surface["name"]
-
-            wrt_name = "{}_def_mesh".format(name)
-            of_name = "{}_def_mesh_w_frame".format(name)
-            outputs[of_name] = np.einsum("lk,ijk->ijl", Tw, inputs[wrt_name])
-
-            wrt_name = "{}_normals".format(name)
-            of_name = "{}_normals_w_frame".format(name)
-            outputs[of_name] = np.einsum("lk,ijk->ijl", Tw, inputs[wrt_name])
-
-    def compute_partials(self, inputs, partials):
-        rotational = self.options["rotational"]
-        alpha = inputs["alpha"]
-        beta = inputs["beta"]
-
-<<<<<<< HEAD
-        cosa = np.cos(alpha.item())
-        sina = np.sin(alpha.item())
-        cosb = np.cos(beta.item())
-        sinb = np.sin(beta.item())
-=======
-        cosa = np.cos(alpha).item()
-        sina = np.sin(alpha).item()
-        cosb = np.cos(beta).item()
-        sinb = np.sin(beta).item()
->>>>>>> 38f07ea8
-
-        num_eval_pts = inputs["bound_vecs"].shape[0]
-
-        # Define aero->wind rotation matrix
-        Tw = np.array(
-            [[cosb * cosa, -sinb, cosb * sina], [sinb * cosa, cosb, sinb * sina], [-sina, 0, cosa]], alpha.dtype
-        ).flatten()
-
-        partials["coll_pts_w_frame", "coll_pts"] = np.tile(Tw, num_eval_pts)
-        partials["force_pts_w_frame", "force_pts"] = np.tile(Tw, num_eval_pts)
-        partials["bound_vecs_w_frame", "bound_vecs"] = np.tile(Tw, num_eval_pts)
-
-        if rotational:
-            partials["rotational_velocities_w_frame", "rotational_velocities"] = np.tile(Tw, num_eval_pts)
-
-        for surface in self.options["surfaces"]:
-            mesh = surface["mesh"]
-            nx = mesh.shape[0]
-            ny = mesh.shape[1]
-            name = surface["name"]
-
-            wrt_name = "{}_normals".format(name)
-            of_name = "{}_normals_w_frame".format(name)
-            nn = (nx - 1) * (ny - 1)
-            partials[of_name, wrt_name] = np.tile(Tw, nn)
-
-            wrt_name = "{}_def_mesh".format(name)
-            of_name = "{}_def_mesh_w_frame".format(name)
-            nn = nx * ny
-            partials[of_name, wrt_name] = np.tile(Tw, nn)
-
-
-class RotateFromWindFrame(om.ExplicitComponent):
-    """
-    Rotate the aerodynamic sectional and nodal force vectors from the wind to
-    the standard aerodynamic frame. This is the reverse operation of the
-    RotateToWindFrame component.
-
-    This transformation is given by the following rotation matrix:
-
-    | F_x_aero |   | cosb*cosa, sinb*cosa, -sina |   | F_x_wind |
-    | F_y_aero | = | -sinb,          cosb,     0 | . | F_y_wind |
-    | F_z_aero |   | cosb*sina, sinb*sina,  cosa |   | F_z_wind |
-
-
-    Where "a" is the angle of attack and "b" is the sideslip angle.
-
-    Parameters
-    ----------
-    sec_forces_w_frame[nx-1, ny-1, 3] : numpy array
-        Force vectors on each panel (lattice) in wind frame.
-
-    alpha : float
-        Angle of attack in degrees.
-    beta : float
-        Sideslip angle in degrees.
-
-    Returns
-    -------
-    sec_forces[nx-1, ny-1, 3] : numpy array
-        Force vectors on each panel (lattice) in aero frame.
-    """
-
-    def initialize(self):
-        self.options.declare("surfaces", types=list)
-
-    def setup(self):
-        self.add_input("alpha", val=0.0, units="rad", tags=["mphys_input"])
-        self.add_input("beta", val=0.0, units="rad", tags=["mphys_input"])
-
-        # We'll compute all of sensitivities associated with angle of attack and
-        # sideslip number through complex-step. Since it's a scalar this is
-        # pretty cheap.
-        self.declare_partials("*", "alpha", method="cs")
-        self.declare_partials("*", "beta", method="cs")
-        self.set_check_partial_options(wrt=["alpha", "beta"], method="fd", step=1e-8)
-
-        for surface in self.options["surfaces"]:
-            mesh = surface["mesh"]
-            nx = mesh.shape[0]
-            ny = mesh.shape[1]
-            name = surface["name"]
-
-            wrt_name = "{}_sec_forces_w_frame".format(name)
-            of_name = "{}_sec_forces".format(name)
-
-            self.add_input(wrt_name, val=np.zeros((nx - 1, ny - 1, 3)), units="N")
-            self.add_output(of_name, val=np.zeros((nx - 1, ny - 1, 3)), units="N", tags=["mphys_coupling"])
-
-            row = np.array([0, 0, 0, 1, 1, 1, 2, 2, 2])
-            col = np.array([0, 1, 2, 0, 1, 2, 0, 1, 2])
-
-            nn = (nx - 1) * (ny - 1)
-            rows = np.tile(row, nn) + np.repeat(3 * np.arange(nn), 9)
-            cols = np.tile(col, nn) + np.repeat(3 * np.arange(nn), 9)
-
-            self.declare_partials(of_name, wrt_name, rows=rows, cols=cols)
-
-    def compute(self, inputs, outputs):
-        alpha = inputs["alpha"]
-        beta = inputs["beta"]
-
-<<<<<<< HEAD
-        cosa = np.cos(alpha.item())
-        sina = np.sin(alpha.item())
-        cosb = np.cos(beta.item())
-        sinb = np.sin(beta.item())
-=======
-        cosa = np.cos(alpha).item()
-        sina = np.sin(alpha).item()
-        cosb = np.cos(beta).item()
-        sinb = np.sin(beta).item()
->>>>>>> 38f07ea8
-
-        # Define aero->wind rotation matrix
-        # wind->aero rotation matrix is given by transpose
-        Tw = np.array(
-            [[cosb * cosa, -sinb, cosb * sina], [sinb * cosa, cosb, sinb * sina], [-sina, 0, cosa]], alpha.dtype
-        ).T
-
-        # Use einsum for fast vectorized matrix multiplication
-        for surface in self.options["surfaces"]:
-            name = surface["name"]
-            wrt_name = "{}_sec_forces_w_frame".format(name)
-            of_name = "{}_sec_forces".format(name)
-
-            outputs[of_name] = np.einsum("lk,ijk->ijl", Tw, inputs[wrt_name])
-
-    def compute_partials(self, inputs, partials):
-        alpha = inputs["alpha"]
-        beta = inputs["beta"]
-
-<<<<<<< HEAD
-        cosa = np.cos(alpha.item())
-        sina = np.sin(alpha.item())
-        cosb = np.cos(beta.item())
-        sinb = np.sin(beta.item())
-=======
-        cosa = np.cos(alpha).item()
-        sina = np.sin(alpha).item()
-        cosb = np.cos(beta).item()
-        sinb = np.sin(beta).item()
->>>>>>> 38f07ea8
-
-        # Define aero->wind rotation matrix
-        Tw = np.array(
-            [[cosb * cosa, -sinb, cosb * sina], [sinb * cosa, cosb, sinb * sina], [-sina, 0, cosa]], alpha.dtype
-        ).T.flatten()
-
-        for surface in self.options["surfaces"]:
-            mesh = surface["mesh"]
-            nx = mesh.shape[0]
-            ny = mesh.shape[1]
-            name = surface["name"]
-
-            wrt_name = "{}_sec_forces_w_frame".format(name)
-            of_name = "{}_sec_forces".format(name)
-
-            nn = (nx - 1) * (ny - 1)
-            partials[of_name, wrt_name] = np.tile(Tw, nn)
+import numpy as np
+
+import openmdao.api as om
+
+
+class RotateToWindFrame(om.ExplicitComponent):
+    """
+    Rotate the VLM Geometry from the standard aerodynamic to the wind frame.
+    In the wind frame the freestream will be along the x-axis.
+
+    This transformation is given by the following rotation matrix:
+
+    | x_wind |   | cosb*cosa, -sinb, cosb*sina |   | x_aero |
+    | y_wind | = | sinb*cosa,  cosb, sinb*sina | . | y_aero |
+    | z_wind |   | -sina,         0,      cosa |   | z_aero |
+
+
+    Where "a" is the angle of attack and "b" is the sideslip angle.
+
+    Parameters
+    ----------
+    def_mesh[nx, ny, 3] : numpy array
+        Array defining the nodal coordinates of the lifting surface in aero
+        frame.
+    bound_vecs[num_eval_points, 3] : numpy array
+        The vectors representing the bound vortices for each panel in the
+        problem.
+        This array contains points for all lifting surfaces in the problem.
+    coll_pts[num_eval_points, 3] : numpy array
+        The xyz coordinates of the collocation points used in the VLM analysis.
+        This array contains points for all lifting surfaces in the problem.
+    force_pts[num_eval_points, 3] : numpy array
+        The xyz coordinates of the force points used in the VLM analysis.
+        We evaluate the velocity of the air at these points to get the sectional
+        forces acting on the panel. This includes both the freestream and the
+        induced velocity acting at these points.
+        This array contains points for all lifting surfaces in the problem.
+    normals[nx-1, ny-1, 3] : numpy array
+        The normal vector for each panel in aero frame, computed as the cross of
+        the two diagonals from the mesh points.
+    rotational_velocities[num_eval_points, 3] : numpy array
+        The rotated freestream velocities at each evaluation point for all
+        lifting surfaces.
+        This array contains points for all lifting surfaces in the problem.
+    alpha : float
+        Angle of attack in degrees.
+    beta : float
+        Sideslip angle in degrees.
+
+    Returns
+    -------
+    def_mesh_w_frame[nx, ny, 3] : numpy array
+        Array defining the nodal coordinates of the lifting surface in wind
+        frame.
+    bound_vecs_w_frame[num_eval_points, 3] : numpy array
+        Bound points for the horseshoe vortices in wind frame.
+    coll_pts_w_frame[num_eval_points, 3] : numpy array
+        Collocation points on the 3/4 chord line where the flow tangency
+        condition is satisfed in wind frame.
+    force_pts_w_frame[num_eval_points, 3] : numpy array
+        Force pts in wind frame.
+    normals_w_frame[nx-1, ny-1, 3] : numpy array
+        The normal vector for each panel in wind frame.
+    rotational_velocities_w_frame[num_eval_points, 3] : numpy array
+        Velocity component at collecation points due to rotational velocity in
+        wind frame.
+    """
+
+    def initialize(self):
+        self.options.declare("surfaces", types=list)
+        self.options.declare(
+            "rotational", False, types=bool, desc="Set to True to turn on support for computing angular velocities"
+        )
+
+    def setup(self):
+        surfaces = self.options["surfaces"]
+        rotational = self.options["rotational"]
+
+        # Loop through all the surfaces to determine the total number
+        # of evaluation points.
+        num_eval_points = 0
+        for surface in surfaces:
+            mesh = surface["mesh"]
+            nx = mesh.shape[0]
+            ny = mesh.shape[1]
+
+            num_eval_points += (nx - 1) * (ny - 1)
+
+        self.add_input("alpha", val=0.0, units="rad", tags=["mphys_input"])
+        self.add_input("beta", val=0.0, units="rad", tags=["mphys_input"])
+        self.add_input("coll_pts", shape=(num_eval_points, 3), units="m")
+        self.add_input("force_pts", shape=(num_eval_points, 3), units="m")
+        self.add_input("bound_vecs", shape=(num_eval_points, 3), units="m")
+
+        self.add_output("coll_pts_w_frame", shape=(num_eval_points, 3), units="m")
+        self.add_output("force_pts_w_frame", shape=(num_eval_points, 3), units="m")
+        self.add_output("bound_vecs_w_frame", shape=(num_eval_points, 3), units="m")
+
+        if rotational:
+            self.add_input("rotational_velocities", shape=(num_eval_points, 3), units="m/s")
+            self.add_output("rotational_velocities_w_frame", shape=(num_eval_points, 3), units="m/s")
+
+        for surface in surfaces:
+            mesh = surface["mesh"]
+            nx = mesh.shape[0]
+            ny = mesh.shape[1]
+            name = surface["name"]
+
+            mesh_name = "{}_def_mesh".format(name)
+            self.add_input(mesh_name, shape=(nx, ny, 3), units="m")
+
+            normals_name = "{}_normals".format(name)
+            self.add_input(normals_name, shape=(nx - 1, ny - 1, 3))
+
+            mesh_name = "{}_def_mesh_w_frame".format(name)
+            self.add_output(mesh_name, shape=(nx, ny, 3), units="m")
+
+            normals_name = "{}_normals_w_frame".format(name)
+            self.add_output(normals_name, shape=(nx - 1, ny - 1, 3))
+
+        # We'll compute all of sensitivities associated with angle of attack and
+        # sideslip number through complex-step. Since it's a scalar this is
+        # pretty cheap.
+        self.declare_partials("*", "alpha", method="cs")
+        self.declare_partials("*", "beta", method="cs")
+        self.set_check_partial_options(wrt=["alpha", "beta"], method="fd", step=1e-8)
+
+        row = np.array([0, 0, 0, 1, 1, 1, 2, 2, 2])
+        col = np.array([0, 1, 2, 0, 1, 2, 0, 1, 2])
+
+        rows = np.tile(row, num_eval_points) + np.repeat(3 * np.arange(num_eval_points), 9)
+        cols = np.tile(col, num_eval_points) + np.repeat(3 * np.arange(num_eval_points), 9)
+
+        self.declare_partials("coll_pts_w_frame", "coll_pts", rows=rows, cols=cols)
+        self.declare_partials("force_pts_w_frame", "force_pts", rows=rows, cols=cols)
+        self.declare_partials("bound_vecs_w_frame", "bound_vecs", rows=rows, cols=cols)
+
+        if rotational:
+            self.declare_partials("rotational_velocities_w_frame", "rotational_velocities", rows=rows, cols=cols)
+
+        for surface in surfaces:
+            mesh = surface["mesh"]
+            nx = mesh.shape[0]
+            ny = mesh.shape[1]
+            name = surface["name"]
+
+            nn = (nx - 1) * (ny - 1)
+            rows = np.tile(row, nn) + np.repeat(3 * np.arange(nn), 9)
+            cols = np.tile(col, nn) + np.repeat(3 * np.arange(nn), 9)
+
+            wrt_name = "{}_normals".format(name)
+            of_name = "{}_normals_w_frame".format(name)
+            self.declare_partials(of_name, wrt_name, rows=rows, cols=cols)
+
+            nn = nx * ny
+            rows = np.tile(row, nn) + np.repeat(3 * np.arange(nn), 9)
+            cols = np.tile(col, nn) + np.repeat(3 * np.arange(nn), 9)
+
+            wrt_name = "{}_def_mesh".format(name)
+            of_name = "{}_def_mesh_w_frame".format(name)
+            self.declare_partials(of_name, wrt_name, rows=rows, cols=cols)
+
+    def compute(self, inputs, outputs):
+        rotational = self.options["rotational"]
+
+        alpha = inputs["alpha"]
+        beta = inputs["beta"]
+
+        cosa = np.cos(alpha).item()
+        sina = np.sin(alpha).item()
+        cosb = np.cos(beta).item()
+        sinb = np.sin(beta).item()
+
+        # Define aero->wind rotation matrix
+        Tw = np.array(
+            [[cosb * cosa, -sinb, cosb * sina], [sinb * cosa, cosb, sinb * sina], [-sina, 0, cosa]], alpha.dtype
+        )
+
+        # Use einsum for fast vectorized matrix multiplication
+        outputs["bound_vecs_w_frame"] = np.einsum("lk,jk->jl", Tw, inputs["bound_vecs"])
+        outputs["coll_pts_w_frame"] = np.einsum("lk,jk->jl", Tw, inputs["coll_pts"])
+        outputs["force_pts_w_frame"] = np.einsum("lk,jk->jl", Tw, inputs["force_pts"])
+
+        if rotational:
+            outputs["rotational_velocities_w_frame"] = np.einsum("lk,jk->jl", Tw, inputs["rotational_velocities"])
+
+        for surface in self.options["surfaces"]:
+            name = surface["name"]
+
+            wrt_name = "{}_def_mesh".format(name)
+            of_name = "{}_def_mesh_w_frame".format(name)
+            outputs[of_name] = np.einsum("lk,ijk->ijl", Tw, inputs[wrt_name])
+
+            wrt_name = "{}_normals".format(name)
+            of_name = "{}_normals_w_frame".format(name)
+            outputs[of_name] = np.einsum("lk,ijk->ijl", Tw, inputs[wrt_name])
+
+    def compute_partials(self, inputs, partials):
+        rotational = self.options["rotational"]
+        alpha = inputs["alpha"]
+        beta = inputs["beta"]
+
+        cosa = np.cos(alpha).item()
+        sina = np.sin(alpha).item()
+        cosb = np.cos(beta).item()
+        sinb = np.sin(beta).item()
+
+        num_eval_pts = inputs["bound_vecs"].shape[0]
+
+        # Define aero->wind rotation matrix
+        Tw = np.array(
+            [[cosb * cosa, -sinb, cosb * sina], [sinb * cosa, cosb, sinb * sina], [-sina, 0, cosa]], alpha.dtype
+        ).flatten()
+
+        partials["coll_pts_w_frame", "coll_pts"] = np.tile(Tw, num_eval_pts)
+        partials["force_pts_w_frame", "force_pts"] = np.tile(Tw, num_eval_pts)
+        partials["bound_vecs_w_frame", "bound_vecs"] = np.tile(Tw, num_eval_pts)
+
+        if rotational:
+            partials["rotational_velocities_w_frame", "rotational_velocities"] = np.tile(Tw, num_eval_pts)
+
+        for surface in self.options["surfaces"]:
+            mesh = surface["mesh"]
+            nx = mesh.shape[0]
+            ny = mesh.shape[1]
+            name = surface["name"]
+
+            wrt_name = "{}_normals".format(name)
+            of_name = "{}_normals_w_frame".format(name)
+            nn = (nx - 1) * (ny - 1)
+            partials[of_name, wrt_name] = np.tile(Tw, nn)
+
+            wrt_name = "{}_def_mesh".format(name)
+            of_name = "{}_def_mesh_w_frame".format(name)
+            nn = nx * ny
+            partials[of_name, wrt_name] = np.tile(Tw, nn)
+
+
+class RotateFromWindFrame(om.ExplicitComponent):
+    """
+    Rotate the aerodynamic sectional and nodal force vectors from the wind to
+    the standard aerodynamic frame. This is the reverse operation of the
+    RotateToWindFrame component.
+
+    This transformation is given by the following rotation matrix:
+
+    | F_x_aero |   | cosb*cosa, sinb*cosa, -sina |   | F_x_wind |
+    | F_y_aero | = | -sinb,          cosb,     0 | . | F_y_wind |
+    | F_z_aero |   | cosb*sina, sinb*sina,  cosa |   | F_z_wind |
+
+
+    Where "a" is the angle of attack and "b" is the sideslip angle.
+
+    Parameters
+    ----------
+    sec_forces_w_frame[nx-1, ny-1, 3] : numpy array
+        Force vectors on each panel (lattice) in wind frame.
+
+    alpha : float
+        Angle of attack in degrees.
+    beta : float
+        Sideslip angle in degrees.
+
+    Returns
+    -------
+    sec_forces[nx-1, ny-1, 3] : numpy array
+        Force vectors on each panel (lattice) in aero frame.
+    """
+
+    def initialize(self):
+        self.options.declare("surfaces", types=list)
+
+    def setup(self):
+        self.add_input("alpha", val=0.0, units="rad", tags=["mphys_input"])
+        self.add_input("beta", val=0.0, units="rad", tags=["mphys_input"])
+
+        # We'll compute all of sensitivities associated with angle of attack and
+        # sideslip number through complex-step. Since it's a scalar this is
+        # pretty cheap.
+        self.declare_partials("*", "alpha", method="cs")
+        self.declare_partials("*", "beta", method="cs")
+        self.set_check_partial_options(wrt=["alpha", "beta"], method="fd", step=1e-8)
+
+        for surface in self.options["surfaces"]:
+            mesh = surface["mesh"]
+            nx = mesh.shape[0]
+            ny = mesh.shape[1]
+            name = surface["name"]
+
+            wrt_name = "{}_sec_forces_w_frame".format(name)
+            of_name = "{}_sec_forces".format(name)
+
+            self.add_input(wrt_name, val=np.zeros((nx - 1, ny - 1, 3)), units="N")
+            self.add_output(of_name, val=np.zeros((nx - 1, ny - 1, 3)), units="N", tags=["mphys_coupling"])
+
+            row = np.array([0, 0, 0, 1, 1, 1, 2, 2, 2])
+            col = np.array([0, 1, 2, 0, 1, 2, 0, 1, 2])
+
+            nn = (nx - 1) * (ny - 1)
+            rows = np.tile(row, nn) + np.repeat(3 * np.arange(nn), 9)
+            cols = np.tile(col, nn) + np.repeat(3 * np.arange(nn), 9)
+
+            self.declare_partials(of_name, wrt_name, rows=rows, cols=cols)
+
+    def compute(self, inputs, outputs):
+        alpha = inputs["alpha"]
+        beta = inputs["beta"]
+
+        cosa = np.cos(alpha).item()
+        sina = np.sin(alpha).item()
+        cosb = np.cos(beta).item()
+        sinb = np.sin(beta).item()
+
+        # Define aero->wind rotation matrix
+        # wind->aero rotation matrix is given by transpose
+        Tw = np.array(
+            [[cosb * cosa, -sinb, cosb * sina], [sinb * cosa, cosb, sinb * sina], [-sina, 0, cosa]], alpha.dtype
+        ).T
+
+        # Use einsum for fast vectorized matrix multiplication
+        for surface in self.options["surfaces"]:
+            name = surface["name"]
+            wrt_name = "{}_sec_forces_w_frame".format(name)
+            of_name = "{}_sec_forces".format(name)
+
+            outputs[of_name] = np.einsum("lk,ijk->ijl", Tw, inputs[wrt_name])
+
+    def compute_partials(self, inputs, partials):
+        alpha = inputs["alpha"]
+        beta = inputs["beta"]
+
+        cosa = np.cos(alpha).item()
+        sina = np.sin(alpha).item()
+        cosb = np.cos(beta).item()
+        sinb = np.sin(beta).item()
+
+        # Define aero->wind rotation matrix
+        Tw = np.array(
+            [[cosb * cosa, -sinb, cosb * sina], [sinb * cosa, cosb, sinb * sina], [-sina, 0, cosa]], alpha.dtype
+        ).T.flatten()
+
+        for surface in self.options["surfaces"]:
+            mesh = surface["mesh"]
+            nx = mesh.shape[0]
+            ny = mesh.shape[1]
+            name = surface["name"]
+
+            wrt_name = "{}_sec_forces_w_frame".format(name)
+            of_name = "{}_sec_forces".format(name)
+
+            nn = (nx - 1) * (ny - 1)
+            partials[of_name, wrt_name] = np.tile(Tw, nn)