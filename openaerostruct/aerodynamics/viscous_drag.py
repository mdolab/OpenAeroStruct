import numpy as np

import openmdao.api as om


class ViscousDrag(om.ExplicitComponent):
    """
    Compute the skin friction drag if the with_viscous option is True.
    If not, the CDv is 0.
    This component exists for each lifting surface.

    Parameters
    ----------
    re : float
        Dimensionalized (1/length) Reynolds number. This is used to compute the
        local Reynolds number based on the local chord length.
    Mach_number : float
        Mach number.
    S_ref : float
        The reference area of the lifting surface.
    sweep : float
        The angle (in degrees) of the wing sweep. This is used in the form
        factor calculation.
    widths[ny-1] : numpy array
        The spanwise width of each panel.
    lengths[ny] : numpy array
        The sum of the lengths of each line segment along a chord section.
    t_over_c[ny-1] : numpy array
        The streamwise thickness-to-chord ratio of each VLM panel.

    Returns
    -------
    CDv : float
        Viscous drag coefficient for the lifting surface computed using flat
        plate skin friction coefficient and a form factor to account for wing
        shape.
    """

    def initialize(self):
        self.options.declare("surface", types=dict)
        self.options.declare("with_viscous", types=bool)

    def setup(self):
        self.surface = surface = self.options["surface"]
        self.with_viscous = surface["with_viscous"]

        # Percentage of chord with laminar flow
        self.k_lam = surface["k_lam"]

        # Thickness over chord for the airfoil
        self.c_max_t = surface["c_max_t"]

        ny = surface["mesh"].shape[1]

<<<<<<< HEAD
        self.add_input("re", val=5.0e6, units="1/m", tags=["mphys_input"])
        self.add_input("Mach_number", val=1.6, tags=["mphys_input"])
        self.add_input("S_ref", val=1.0, units="m**2", tags=["mphys_coupling"])
        self.add_input("cos_sweep", val=np.ones((ny - 1)) * 0.2, units="m", tags=["mphys_coupling"])
        self.add_input("widths", val=np.arange((ny - 1)) + 1.0, units="m", tags=["mphys_coupling"])
        self.add_input("lengths", val=np.ones((ny)), units="m", tags=["mphys_coupling"])
        self.add_input("t_over_c", val=np.arange((ny - 1)), tags=["mphys_input"])
=======
        self.add_input("re", val=5.0e6, units="1/m")
        self.add_input("Mach_number", val=1.6)
        self.add_input("S_ref", val=1.0, units="m**2")
        self.add_input("widths", val=np.ones((ny - 1)) * 0.2, units="m")
        self.add_input("lengths_spanwise", val=np.arange((ny - 1)) + 1.0, units="m")
        self.add_input("lengths", val=np.ones((ny)), units="m")
        self.add_input("t_over_c", val=np.arange((ny - 1)))
>>>>>>> 71045b3e
        self.add_output("CDv", val=0.0)

        self.declare_partials("CDv", "*")

        self.set_check_partial_options(wrt="*", method="cs", step=1e-50)

    def compute(self, inputs, outputs):
        if self.with_viscous:
            re = inputs["re"]
            M = inputs["Mach_number"]
            S_ref = inputs["S_ref"]
            widths = inputs["widths"]
            lengths = inputs["lengths"]
            cos_sweep = inputs["widths"] / inputs["lengths_spanwise"]
            t_over_c = inputs["t_over_c"]

            # Take panel chord length to be average of its edge lengths
            chords = (lengths[1:] + lengths[:-1]) / 2.0
            Re_c = re * chords

            cdturb_total = 0.455 / (np.log10(Re_c)) ** 2.58 / (1.0 + 0.144 * M**2) ** 0.65
            cdlam_tr = 1.328 / np.sqrt(Re_c * self.k_lam)

            # Use eq. 12.27 of Raymer for turbulent Cf
            if self.k_lam == 0:
                cdlam_tr = 0.0
                cdturb_tr = 0.0

            elif self.k_lam < 1.0:
                cdturb_tr = 0.455 / (np.log10(Re_c * self.k_lam)) ** 2.58 / (1.0 + 0.144 * M**2) ** 0.65

            else:
                cdturb_total = 0.0
                cdturb_tr = 0.0

            cd = (cdlam_tr - cdturb_tr) * self.k_lam + cdturb_total

            # Multiply by section width to get total normalized drag for section
            d_over_q = 2 * cd * chords

            # Calculate form factor (Raymer Eq. 12.30)
            k_FF = 1.34 * M**0.18 * (1.0 + 0.6 * t_over_c / self.c_max_t + 100 * t_over_c**4)
            FF = k_FF * cos_sweep**0.28

            # Sum individual panel drags to get total drag
            D_over_q = np.sum(d_over_q * widths * FF)

            outputs["CDv"] = D_over_q / S_ref

            if self.surface["symmetry"]:
                outputs["CDv"] *= 2
        else:
            outputs["CDv"] = 0.0

    def compute_partials(self, inputs, partials):
        """Jacobian for viscous drag."""

        partials["CDv", "lengths"] = np.zeros_like(partials["CDv", "lengths"])
        re = inputs["re"]
        t_over_c = inputs["t_over_c"]

        if self.with_viscous:
            M = inputs["Mach_number"]
            S_ref = inputs["S_ref"]
            widths = inputs["widths"]
            lengths = inputs["lengths"]
            cos_sweep = widths / inputs["lengths_spanwise"]

            # Take panel chord length to be average of its edge lengths
            chords = (lengths[1:] + lengths[:-1]) / 2.0
            Re_c = re * chords

            cdturb_total = 0.455 / (np.log10(Re_c)) ** 2.58 / (1.0 + 0.144 * M**2) ** 0.65
            cdlam_tr = 1.328 / np.sqrt(Re_c * self.k_lam)

            # Use eq. 12.27 of Raymer for turbulent Cf
            if self.k_lam == 0:
                cdlam_tr = 0.0
                cdturb_tr = 0.0

            elif self.k_lam < 1.0:
                cdturb_tr = 0.455 / (np.log10(Re_c * self.k_lam)) ** 2.58 / (1.0 + 0.144 * M**2) ** 0.65

            else:
                cdturb_total = 0.0
                cdturb_tr = 0.0

            cd = (cdlam_tr - cdturb_tr) * self.k_lam + cdturb_total

            # Multiply by section width to get total normalized drag for section
            d_over_q = 2 * cd * chords

            # Calculate form factor (Raymer Eq. 12.30)
            k_FF = 1.34 * M**0.18 * (1.0 + 0.6 * t_over_c / self.c_max_t + 100 * t_over_c**4)
            FF = k_FF * cos_sweep**0.28

            # Sum individual panel drags to get total drag
            D_over_q = np.sum(d_over_q * widths * FF)

            chords = (lengths[1:] + lengths[:-1]) / 2.0
            Re_c = re * chords

            cdl_Re = 0.0
            cdt_Re = 0.0
            cdT_Re = 0.0

            B = (1.0 + 0.144 * M**2) ** 0.65

            if self.k_lam == 0:
                cdT_Re = 0.455 / (np.log10(Re_c)) ** 3.58 / B * -2.58 / np.log(10) / Re_c
            elif self.k_lam < 1.0:
                cdl_Re = 1.328 / (Re_c * self.k_lam) ** 1.5 * -0.5 * self.k_lam
                cdt_Re = 0.455 / (np.log10(Re_c * self.k_lam)) ** 3.58 / B * -2.58 / np.log(10) / Re_c
                cdT_Re = 0.455 / (np.log10(Re_c)) ** 3.58 / B * -2.58 / np.log(10) / Re_c

            else:
                cdl_Re = 1.328 / (Re_c * self.k_lam) ** 1.5 * -0.5 * self.k_lam

            cd_Re = (cdl_Re - cdt_Re) * self.k_lam + cdT_Re

            CDv_lengths = 2 * widths * FF / S_ref * (d_over_q / 4 / chords + chords * cd_Re * re / 2.0)

            partials["CDv", "lengths"][0, 1:] += CDv_lengths
            partials["CDv", "lengths"][0, :-1] += CDv_lengths
            partials["CDv", "lengths_spanwise"][0, :] = d_over_q / S_ref * (-0.28 * k_FF * cos_sweep**1.28)
            partials["CDv", "S_ref"] = -D_over_q / S_ref**2
            partials["CDv", "widths"][0, :] = d_over_q / S_ref * (FF + 0.28 * k_FF * cos_sweep**0.28)
            partials["CDv", "t_over_c"] = (
                d_over_q * widths * 1.34 * M**0.18 * (0.6 / self.c_max_t + 400 * t_over_c**3) * cos_sweep**0.28
            ) / S_ref

            term = (-0.65 / (1 + 0.144 * M**2) ** 1.65) * 2 * 0.144 * M
            dcdturb_total__dM = 0.455 / (np.log10(Re_c)) ** 2.58 * term
            dcdturb_tr__dM = 0.455 / (np.log10(Re_c * self.k_lam)) ** 2.58 * term

            if self.k_lam == 0:
                dCd__dM = dcdturb_total__dM
            elif self.k_lam < 1:
                dCd__dM = -self.k_lam * dcdturb_tr__dM + dcdturb_total__dM
            else:
                dCd__dM = 0.0
            dd_over_q__dM = 2 * chords * dCd__dM

            dk_ff__dM = 1.34 * 0.18 * M**-0.82 * (1.0 + 0.6 * t_over_c / self.c_max_t + 100 * t_over_c**4)
            dFF__dM = dk_ff__dM * cos_sweep**0.28

            dD_over_q__dM = np.sum(widths * (dd_over_q__dM * FF + dFF__dM * d_over_q))

            partials["CDv", "Mach_number"] = dD_over_q__dM / S_ref

            term = 0.455 / (1 + 0.144 * M**2) ** 0.65
            dRe_c__dRe = chords
            dcdturb_tr__dRe = (
                term
                * -2.58
                / np.log10(Re_c * self.k_lam) ** 3.58
                / (Re_c * self.k_lam * np.log(10))
                * self.k_lam
                * dRe_c__dRe
            )
            dcdlam_tr__dRe = -1.328 / 2.0 / (Re_c * self.k_lam) ** 1.5 * self.k_lam * dRe_c__dRe
            dcdturb_total__dRe = term * -2.58 / np.log10(Re_c) ** 3.58 / (Re_c * np.log(10)) * dRe_c__dRe

            if self.k_lam == 0:
                dcd__dRe = dcdturb_total__dRe
            elif self.k_lam < 1:
                dcd__dRe = self.k_lam * (dcdlam_tr__dRe - dcdturb_tr__dRe) + dcdturb_total__dRe
            else:
                dcd__dRe = 0.0
            ddoq__dRe = 2 * chords * dcd__dRe

            dDoq__dRe = np.sum(widths * ddoq__dRe * FF)

            partials["CDv", "re"] = dDoq__dRe / S_ref

            if self.surface["symmetry"]:
                partials["CDv", "lengths"][0, :] *= 2
                partials["CDv", "lengths_spanwise"][0, :] *= 2
                partials["CDv", "S_ref"] *= 2
                partials["CDv", "widths"][0, :] *= 2
                partials["CDv", "Mach_number"][0, :] *= 2
                partials["CDv", "re"][0, :] *= 2
                partials["CDv", "t_over_c"][0, :] *= 2
<|MERGE_RESOLUTION|>--- conflicted
+++ resolved
@@ -1,254 +1,244 @@
-import numpy as np
-
-import openmdao.api as om
-
-
-class ViscousDrag(om.ExplicitComponent):
-    """
-    Compute the skin friction drag if the with_viscous option is True.
-    If not, the CDv is 0.
-    This component exists for each lifting surface.
-
-    Parameters
-    ----------
-    re : float
-        Dimensionalized (1/length) Reynolds number. This is used to compute the
-        local Reynolds number based on the local chord length.
-    Mach_number : float
-        Mach number.
-    S_ref : float
-        The reference area of the lifting surface.
-    sweep : float
-        The angle (in degrees) of the wing sweep. This is used in the form
-        factor calculation.
-    widths[ny-1] : numpy array
-        The spanwise width of each panel.
-    lengths[ny] : numpy array
-        The sum of the lengths of each line segment along a chord section.
-    t_over_c[ny-1] : numpy array
-        The streamwise thickness-to-chord ratio of each VLM panel.
-
-    Returns
-    -------
-    CDv : float
-        Viscous drag coefficient for the lifting surface computed using flat
-        plate skin friction coefficient and a form factor to account for wing
-        shape.
-    """
-
-    def initialize(self):
-        self.options.declare("surface", types=dict)
-        self.options.declare("with_viscous", types=bool)
-
-    def setup(self):
-        self.surface = surface = self.options["surface"]
-        self.with_viscous = surface["with_viscous"]
-
-        # Percentage of chord with laminar flow
-        self.k_lam = surface["k_lam"]
-
-        # Thickness over chord for the airfoil
-        self.c_max_t = surface["c_max_t"]
-
-        ny = surface["mesh"].shape[1]
-
-<<<<<<< HEAD
-        self.add_input("re", val=5.0e6, units="1/m", tags=["mphys_input"])
-        self.add_input("Mach_number", val=1.6, tags=["mphys_input"])
-        self.add_input("S_ref", val=1.0, units="m**2", tags=["mphys_coupling"])
-        self.add_input("cos_sweep", val=np.ones((ny - 1)) * 0.2, units="m", tags=["mphys_coupling"])
-        self.add_input("widths", val=np.arange((ny - 1)) + 1.0, units="m", tags=["mphys_coupling"])
-        self.add_input("lengths", val=np.ones((ny)), units="m", tags=["mphys_coupling"])
-        self.add_input("t_over_c", val=np.arange((ny - 1)), tags=["mphys_input"])
-=======
-        self.add_input("re", val=5.0e6, units="1/m")
-        self.add_input("Mach_number", val=1.6)
-        self.add_input("S_ref", val=1.0, units="m**2")
-        self.add_input("widths", val=np.ones((ny - 1)) * 0.2, units="m")
-        self.add_input("lengths_spanwise", val=np.arange((ny - 1)) + 1.0, units="m")
-        self.add_input("lengths", val=np.ones((ny)), units="m")
-        self.add_input("t_over_c", val=np.arange((ny - 1)))
->>>>>>> 71045b3e
-        self.add_output("CDv", val=0.0)
-
-        self.declare_partials("CDv", "*")
-
-        self.set_check_partial_options(wrt="*", method="cs", step=1e-50)
-
-    def compute(self, inputs, outputs):
-        if self.with_viscous:
-            re = inputs["re"]
-            M = inputs["Mach_number"]
-            S_ref = inputs["S_ref"]
-            widths = inputs["widths"]
-            lengths = inputs["lengths"]
-            cos_sweep = inputs["widths"] / inputs["lengths_spanwise"]
-            t_over_c = inputs["t_over_c"]
-
-            # Take panel chord length to be average of its edge lengths
-            chords = (lengths[1:] + lengths[:-1]) / 2.0
-            Re_c = re * chords
-
-            cdturb_total = 0.455 / (np.log10(Re_c)) ** 2.58 / (1.0 + 0.144 * M**2) ** 0.65
-            cdlam_tr = 1.328 / np.sqrt(Re_c * self.k_lam)
-
-            # Use eq. 12.27 of Raymer for turbulent Cf
-            if self.k_lam == 0:
-                cdlam_tr = 0.0
-                cdturb_tr = 0.0
-
-            elif self.k_lam < 1.0:
-                cdturb_tr = 0.455 / (np.log10(Re_c * self.k_lam)) ** 2.58 / (1.0 + 0.144 * M**2) ** 0.65
-
-            else:
-                cdturb_total = 0.0
-                cdturb_tr = 0.0
-
-            cd = (cdlam_tr - cdturb_tr) * self.k_lam + cdturb_total
-
-            # Multiply by section width to get total normalized drag for section
-            d_over_q = 2 * cd * chords
-
-            # Calculate form factor (Raymer Eq. 12.30)
-            k_FF = 1.34 * M**0.18 * (1.0 + 0.6 * t_over_c / self.c_max_t + 100 * t_over_c**4)
-            FF = k_FF * cos_sweep**0.28
-
-            # Sum individual panel drags to get total drag
-            D_over_q = np.sum(d_over_q * widths * FF)
-
-            outputs["CDv"] = D_over_q / S_ref
-
-            if self.surface["symmetry"]:
-                outputs["CDv"] *= 2
-        else:
-            outputs["CDv"] = 0.0
-
-    def compute_partials(self, inputs, partials):
-        """Jacobian for viscous drag."""
-
-        partials["CDv", "lengths"] = np.zeros_like(partials["CDv", "lengths"])
-        re = inputs["re"]
-        t_over_c = inputs["t_over_c"]
-
-        if self.with_viscous:
-            M = inputs["Mach_number"]
-            S_ref = inputs["S_ref"]
-            widths = inputs["widths"]
-            lengths = inputs["lengths"]
-            cos_sweep = widths / inputs["lengths_spanwise"]
-
-            # Take panel chord length to be average of its edge lengths
-            chords = (lengths[1:] + lengths[:-1]) / 2.0
-            Re_c = re * chords
-
-            cdturb_total = 0.455 / (np.log10(Re_c)) ** 2.58 / (1.0 + 0.144 * M**2) ** 0.65
-            cdlam_tr = 1.328 / np.sqrt(Re_c * self.k_lam)
-
-            # Use eq. 12.27 of Raymer for turbulent Cf
-            if self.k_lam == 0:
-                cdlam_tr = 0.0
-                cdturb_tr = 0.0
-
-            elif self.k_lam < 1.0:
-                cdturb_tr = 0.455 / (np.log10(Re_c * self.k_lam)) ** 2.58 / (1.0 + 0.144 * M**2) ** 0.65
-
-            else:
-                cdturb_total = 0.0
-                cdturb_tr = 0.0
-
-            cd = (cdlam_tr - cdturb_tr) * self.k_lam + cdturb_total
-
-            # Multiply by section width to get total normalized drag for section
-            d_over_q = 2 * cd * chords
-
-            # Calculate form factor (Raymer Eq. 12.30)
-            k_FF = 1.34 * M**0.18 * (1.0 + 0.6 * t_over_c / self.c_max_t + 100 * t_over_c**4)
-            FF = k_FF * cos_sweep**0.28
-
-            # Sum individual panel drags to get total drag
-            D_over_q = np.sum(d_over_q * widths * FF)
-
-            chords = (lengths[1:] + lengths[:-1]) / 2.0
-            Re_c = re * chords
-
-            cdl_Re = 0.0
-            cdt_Re = 0.0
-            cdT_Re = 0.0
-
-            B = (1.0 + 0.144 * M**2) ** 0.65
-
-            if self.k_lam == 0:
-                cdT_Re = 0.455 / (np.log10(Re_c)) ** 3.58 / B * -2.58 / np.log(10) / Re_c
-            elif self.k_lam < 1.0:
-                cdl_Re = 1.328 / (Re_c * self.k_lam) ** 1.5 * -0.5 * self.k_lam
-                cdt_Re = 0.455 / (np.log10(Re_c * self.k_lam)) ** 3.58 / B * -2.58 / np.log(10) / Re_c
-                cdT_Re = 0.455 / (np.log10(Re_c)) ** 3.58 / B * -2.58 / np.log(10) / Re_c
-
-            else:
-                cdl_Re = 1.328 / (Re_c * self.k_lam) ** 1.5 * -0.5 * self.k_lam
-
-            cd_Re = (cdl_Re - cdt_Re) * self.k_lam + cdT_Re
-
-            CDv_lengths = 2 * widths * FF / S_ref * (d_over_q / 4 / chords + chords * cd_Re * re / 2.0)
-
-            partials["CDv", "lengths"][0, 1:] += CDv_lengths
-            partials["CDv", "lengths"][0, :-1] += CDv_lengths
-            partials["CDv", "lengths_spanwise"][0, :] = d_over_q / S_ref * (-0.28 * k_FF * cos_sweep**1.28)
-            partials["CDv", "S_ref"] = -D_over_q / S_ref**2
-            partials["CDv", "widths"][0, :] = d_over_q / S_ref * (FF + 0.28 * k_FF * cos_sweep**0.28)
-            partials["CDv", "t_over_c"] = (
-                d_over_q * widths * 1.34 * M**0.18 * (0.6 / self.c_max_t + 400 * t_over_c**3) * cos_sweep**0.28
-            ) / S_ref
-
-            term = (-0.65 / (1 + 0.144 * M**2) ** 1.65) * 2 * 0.144 * M
-            dcdturb_total__dM = 0.455 / (np.log10(Re_c)) ** 2.58 * term
-            dcdturb_tr__dM = 0.455 / (np.log10(Re_c * self.k_lam)) ** 2.58 * term
-
-            if self.k_lam == 0:
-                dCd__dM = dcdturb_total__dM
-            elif self.k_lam < 1:
-                dCd__dM = -self.k_lam * dcdturb_tr__dM + dcdturb_total__dM
-            else:
-                dCd__dM = 0.0
-            dd_over_q__dM = 2 * chords * dCd__dM
-
-            dk_ff__dM = 1.34 * 0.18 * M**-0.82 * (1.0 + 0.6 * t_over_c / self.c_max_t + 100 * t_over_c**4)
-            dFF__dM = dk_ff__dM * cos_sweep**0.28
-
-            dD_over_q__dM = np.sum(widths * (dd_over_q__dM * FF + dFF__dM * d_over_q))
-
-            partials["CDv", "Mach_number"] = dD_over_q__dM / S_ref
-
-            term = 0.455 / (1 + 0.144 * M**2) ** 0.65
-            dRe_c__dRe = chords
-            dcdturb_tr__dRe = (
-                term
-                * -2.58
-                / np.log10(Re_c * self.k_lam) ** 3.58
-                / (Re_c * self.k_lam * np.log(10))
-                * self.k_lam
-                * dRe_c__dRe
-            )
-            dcdlam_tr__dRe = -1.328 / 2.0 / (Re_c * self.k_lam) ** 1.5 * self.k_lam * dRe_c__dRe
-            dcdturb_total__dRe = term * -2.58 / np.log10(Re_c) ** 3.58 / (Re_c * np.log(10)) * dRe_c__dRe
-
-            if self.k_lam == 0:
-                dcd__dRe = dcdturb_total__dRe
-            elif self.k_lam < 1:
-                dcd__dRe = self.k_lam * (dcdlam_tr__dRe - dcdturb_tr__dRe) + dcdturb_total__dRe
-            else:
-                dcd__dRe = 0.0
-            ddoq__dRe = 2 * chords * dcd__dRe
-
-            dDoq__dRe = np.sum(widths * ddoq__dRe * FF)
-
-            partials["CDv", "re"] = dDoq__dRe / S_ref
-
-            if self.surface["symmetry"]:
-                partials["CDv", "lengths"][0, :] *= 2
-                partials["CDv", "lengths_spanwise"][0, :] *= 2
-                partials["CDv", "S_ref"] *= 2
-                partials["CDv", "widths"][0, :] *= 2
-                partials["CDv", "Mach_number"][0, :] *= 2
-                partials["CDv", "re"][0, :] *= 2
-                partials["CDv", "t_over_c"][0, :] *= 2
+import numpy as np
+
+import openmdao.api as om
+
+
+class ViscousDrag(om.ExplicitComponent):
+    """
+    Compute the skin friction drag if the with_viscous option is True.
+    If not, the CDv is 0.
+    This component exists for each lifting surface.
+
+    Parameters
+    ----------
+    re : float
+        Dimensionalized (1/length) Reynolds number. This is used to compute the
+        local Reynolds number based on the local chord length.
+    Mach_number : float
+        Mach number.
+    S_ref : float
+        The reference area of the lifting surface.
+    sweep : float
+        The angle (in degrees) of the wing sweep. This is used in the form
+        factor calculation.
+    widths[ny-1] : numpy array
+        The spanwise width of each panel.
+    lengths[ny] : numpy array
+        The sum of the lengths of each line segment along a chord section.
+    t_over_c[ny-1] : numpy array
+        The streamwise thickness-to-chord ratio of each VLM panel.
+
+    Returns
+    -------
+    CDv : float
+        Viscous drag coefficient for the lifting surface computed using flat
+        plate skin friction coefficient and a form factor to account for wing
+        shape.
+    """
+
+    def initialize(self):
+        self.options.declare("surface", types=dict)
+        self.options.declare("with_viscous", types=bool)
+
+    def setup(self):
+        self.surface = surface = self.options["surface"]
+        self.with_viscous = surface["with_viscous"]
+
+        # Percentage of chord with laminar flow
+        self.k_lam = surface["k_lam"]
+
+        # Thickness over chord for the airfoil
+        self.c_max_t = surface["c_max_t"]
+
+        ny = surface["mesh"].shape[1]
+
+        self.add_input("re", val=5.0e6, units="1/m", tags=["mphys_input"])
+        self.add_input("Mach_number", val=1.6, tags=["mphys_input"])
+        self.add_input("S_ref", val=1.0, units="m**2", tags=["mphys_coupling"])
+        self.add_input("widths", val=np.ones((ny - 1)) * 0.2, units="m", tags=["mphys_coupling"])
+        self.add_input("lengths_spanwise", val=np.arange((ny - 1)) + 1.0, units="m", tags=["mphys_coupling"])
+        self.add_input("lengths", val=np.ones((ny)), units="m", tags=["mphys_coupling"])
+        self.add_input("t_over_c", val=np.arange((ny - 1)), tags=["mphys_input"])
+        self.add_output("CDv", val=0.0)
+
+        self.declare_partials("CDv", "*")
+
+        self.set_check_partial_options(wrt="*", method="cs", step=1e-50)
+
+    def compute(self, inputs, outputs):
+        if self.with_viscous:
+            re = inputs["re"]
+            M = inputs["Mach_number"]
+            S_ref = inputs["S_ref"]
+            widths = inputs["widths"]
+            lengths = inputs["lengths"]
+            cos_sweep = inputs["widths"] / inputs["lengths_spanwise"]
+            t_over_c = inputs["t_over_c"]
+
+            # Take panel chord length to be average of its edge lengths
+            chords = (lengths[1:] + lengths[:-1]) / 2.0
+            Re_c = re * chords
+
+            cdturb_total = 0.455 / (np.log10(Re_c)) ** 2.58 / (1.0 + 0.144 * M**2) ** 0.65
+            cdlam_tr = 1.328 / np.sqrt(Re_c * self.k_lam)
+
+            # Use eq. 12.27 of Raymer for turbulent Cf
+            if self.k_lam == 0:
+                cdlam_tr = 0.0
+                cdturb_tr = 0.0
+
+            elif self.k_lam < 1.0:
+                cdturb_tr = 0.455 / (np.log10(Re_c * self.k_lam)) ** 2.58 / (1.0 + 0.144 * M**2) ** 0.65
+
+            else:
+                cdturb_total = 0.0
+                cdturb_tr = 0.0
+
+            cd = (cdlam_tr - cdturb_tr) * self.k_lam + cdturb_total
+
+            # Multiply by section width to get total normalized drag for section
+            d_over_q = 2 * cd * chords
+
+            # Calculate form factor (Raymer Eq. 12.30)
+            k_FF = 1.34 * M**0.18 * (1.0 + 0.6 * t_over_c / self.c_max_t + 100 * t_over_c**4)
+            FF = k_FF * cos_sweep**0.28
+
+            # Sum individual panel drags to get total drag
+            D_over_q = np.sum(d_over_q * widths * FF)
+
+            outputs["CDv"] = D_over_q / S_ref
+
+            if self.surface["symmetry"]:
+                outputs["CDv"] *= 2
+        else:
+            outputs["CDv"] = 0.0
+
+    def compute_partials(self, inputs, partials):
+        """Jacobian for viscous drag."""
+
+        partials["CDv", "lengths"] = np.zeros_like(partials["CDv", "lengths"])
+        re = inputs["re"]
+        t_over_c = inputs["t_over_c"]
+
+        if self.with_viscous:
+            M = inputs["Mach_number"]
+            S_ref = inputs["S_ref"]
+            widths = inputs["widths"]
+            lengths = inputs["lengths"]
+            cos_sweep = widths / inputs["lengths_spanwise"]
+
+            # Take panel chord length to be average of its edge lengths
+            chords = (lengths[1:] + lengths[:-1]) / 2.0
+            Re_c = re * chords
+
+            cdturb_total = 0.455 / (np.log10(Re_c)) ** 2.58 / (1.0 + 0.144 * M**2) ** 0.65
+            cdlam_tr = 1.328 / np.sqrt(Re_c * self.k_lam)
+
+            # Use eq. 12.27 of Raymer for turbulent Cf
+            if self.k_lam == 0:
+                cdlam_tr = 0.0
+                cdturb_tr = 0.0
+
+            elif self.k_lam < 1.0:
+                cdturb_tr = 0.455 / (np.log10(Re_c * self.k_lam)) ** 2.58 / (1.0 + 0.144 * M**2) ** 0.65
+
+            else:
+                cdturb_total = 0.0
+                cdturb_tr = 0.0
+
+            cd = (cdlam_tr - cdturb_tr) * self.k_lam + cdturb_total
+
+            # Multiply by section width to get total normalized drag for section
+            d_over_q = 2 * cd * chords
+
+            # Calculate form factor (Raymer Eq. 12.30)
+            k_FF = 1.34 * M**0.18 * (1.0 + 0.6 * t_over_c / self.c_max_t + 100 * t_over_c**4)
+            FF = k_FF * cos_sweep**0.28
+
+            # Sum individual panel drags to get total drag
+            D_over_q = np.sum(d_over_q * widths * FF)
+
+            chords = (lengths[1:] + lengths[:-1]) / 2.0
+            Re_c = re * chords
+
+            cdl_Re = 0.0
+            cdt_Re = 0.0
+            cdT_Re = 0.0
+
+            B = (1.0 + 0.144 * M**2) ** 0.65
+
+            if self.k_lam == 0:
+                cdT_Re = 0.455 / (np.log10(Re_c)) ** 3.58 / B * -2.58 / np.log(10) / Re_c
+            elif self.k_lam < 1.0:
+                cdl_Re = 1.328 / (Re_c * self.k_lam) ** 1.5 * -0.5 * self.k_lam
+                cdt_Re = 0.455 / (np.log10(Re_c * self.k_lam)) ** 3.58 / B * -2.58 / np.log(10) / Re_c
+                cdT_Re = 0.455 / (np.log10(Re_c)) ** 3.58 / B * -2.58 / np.log(10) / Re_c
+
+            else:
+                cdl_Re = 1.328 / (Re_c * self.k_lam) ** 1.5 * -0.5 * self.k_lam
+
+            cd_Re = (cdl_Re - cdt_Re) * self.k_lam + cdT_Re
+
+            CDv_lengths = 2 * widths * FF / S_ref * (d_over_q / 4 / chords + chords * cd_Re * re / 2.0)
+
+            partials["CDv", "lengths"][0, 1:] += CDv_lengths
+            partials["CDv", "lengths"][0, :-1] += CDv_lengths
+            partials["CDv", "lengths_spanwise"][0, :] = d_over_q / S_ref * (-0.28 * k_FF * cos_sweep**1.28)
+            partials["CDv", "S_ref"] = -D_over_q / S_ref**2
+            partials["CDv", "widths"][0, :] = d_over_q / S_ref * (FF + 0.28 * k_FF * cos_sweep**0.28)
+            partials["CDv", "t_over_c"] = (
+                d_over_q * widths * 1.34 * M**0.18 * (0.6 / self.c_max_t + 400 * t_over_c**3) * cos_sweep**0.28
+            ) / S_ref
+
+            term = (-0.65 / (1 + 0.144 * M**2) ** 1.65) * 2 * 0.144 * M
+            dcdturb_total__dM = 0.455 / (np.log10(Re_c)) ** 2.58 * term
+            dcdturb_tr__dM = 0.455 / (np.log10(Re_c * self.k_lam)) ** 2.58 * term
+
+            if self.k_lam == 0:
+                dCd__dM = dcdturb_total__dM
+            elif self.k_lam < 1:
+                dCd__dM = -self.k_lam * dcdturb_tr__dM + dcdturb_total__dM
+            else:
+                dCd__dM = 0.0
+            dd_over_q__dM = 2 * chords * dCd__dM
+
+            dk_ff__dM = 1.34 * 0.18 * M**-0.82 * (1.0 + 0.6 * t_over_c / self.c_max_t + 100 * t_over_c**4)
+            dFF__dM = dk_ff__dM * cos_sweep**0.28
+
+            dD_over_q__dM = np.sum(widths * (dd_over_q__dM * FF + dFF__dM * d_over_q))
+
+            partials["CDv", "Mach_number"] = dD_over_q__dM / S_ref
+
+            term = 0.455 / (1 + 0.144 * M**2) ** 0.65
+            dRe_c__dRe = chords
+            dcdturb_tr__dRe = (
+                term
+                * -2.58
+                / np.log10(Re_c * self.k_lam) ** 3.58
+                / (Re_c * self.k_lam * np.log(10))
+                * self.k_lam
+                * dRe_c__dRe
+            )
+            dcdlam_tr__dRe = -1.328 / 2.0 / (Re_c * self.k_lam) ** 1.5 * self.k_lam * dRe_c__dRe
+            dcdturb_total__dRe = term * -2.58 / np.log10(Re_c) ** 3.58 / (Re_c * np.log(10)) * dRe_c__dRe
+
+            if self.k_lam == 0:
+                dcd__dRe = dcdturb_total__dRe
+            elif self.k_lam < 1:
+                dcd__dRe = self.k_lam * (dcdlam_tr__dRe - dcdturb_tr__dRe) + dcdturb_total__dRe
+            else:
+                dcd__dRe = 0.0
+            ddoq__dRe = 2 * chords * dcd__dRe
+
+            dDoq__dRe = np.sum(widths * ddoq__dRe * FF)
+
+            partials["CDv", "re"] = dDoq__dRe / S_ref
+
+            if self.surface["symmetry"]:
+                partials["CDv", "lengths"][0, :] *= 2
+                partials["CDv", "lengths_spanwise"][0, :] *= 2
+                partials["CDv", "S_ref"] *= 2
+                partials["CDv", "widths"][0, :] *= 2
+                partials["CDv", "Mach_number"][0, :] *= 2
+                partials["CDv", "re"][0, :] *= 2
+                partials["CDv", "t_over_c"][0, :] *= 2